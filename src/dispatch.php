<?php
/**
 * @author Jesus A. Domingo
 * @license MIT
 */

/**
 * Function for setting http error code handlers and for
 * triggering them. Execution stops after an error callback
 * handler finishes.
 *
 * @param int $code http status code to use
 * @param callable optional, callback for the error
 *
 * @return void
 */
function error($code, $callback = null) {

  static $error_callbacks = array();

  $code = (string) $code;

  // this is a hook setup, save and return
  if (is_callable($callback)) {
    $error_callbacks[$code] = $callback;
    return;
  }

  // see if passed callback is a message (string)
  $message = (is_string($callback) ? $callback : 'Page Error');

  // set the response code
  header(
    "{$_SERVER['SERVER_PROTOCOL']} {$code} {$message}",
    true,
    (int) $code
  );

  // bail early if no handler is set
  !isset($error_callbacks[$code]) && die("{$code} {$message}");

  // if we got callbacks, try to invoke
  if (isset($error_callbacks[$code]))
    call_user_func($error_callbacks[$code], $code);

  exit;
}

/**
 * Sets or gets an entry from the loaded config.ini file. If the $key passed
 * is 'source', it expects $value to be a path to an ini file to load. Calls
 * to config('source', 'inifile.ini') will aggregate the contents of the ini
 * file into config().
 *
 * @param string $key setting to set or get. passing null resets the config
 * @param string $value optional, If present, sets $key to this $value.
 *
 * @return mixed|null value
 */
function config($key = null, $value = null) {

  static $config = array();

  // if key is source, load ini file and return
  if ($key === 'source') {
    if (!file_exists($value)) {
      trigger_error(
        "File passed to config('source') not found",
        E_USER_ERROR
      );
    }
    $config = array_merge($config, parse_ini_file($value, true));
    return;
  }

  // reset configuration to default
  if ($key === null){
    $config = array();
    return;
  }

  // for all other string keys, set or get
  if (is_string($key)) {
    if ($value === null)
      return (isset($config[$key]) ? $config[$key] : null);
    return ($config[$key] = $value);
  }

  // setting multiple settings. merge together if $key is array.
  if (is_array($key)) {
    $keys = array_filter(array_keys($key));
    $keys = array_intersect_key($key, array_flip($keys));
    $config = array_merge($config, $keys);
  }
}

/**
 * Utility for setting cross-request messages using cookies,
 * referred to as flash messages (invented by Rails folks).
 * Calling flash('key') will return the message and remove
 * the message making it unavailable in the following request.
 * Calling flash('key', 'message', true) will store that message
 * for the current request but not available for the next one.
 *
 * @param string $key name of the flash message
 * @param string $msg string to store as the message
 * @param bool $now if the message is available immediately
 *
 * @return $string message for the key
 */
function flash($key, $msg = null, $now = false) {

  // initialize these things only once per request
  static $token = null;
  static $store = null;
  static $cache = array();

  if (!$token) {
    $token = config('dispatch.flash_cookie');
    $token = (!$token ? '_F' : $token);
  }

  // get messages from cookie, if any, or from new hash
  if (!$store) {
    if ($store = cookie($token))
      $store = json_decode($store, true);
    else
      $store = array();
  }

  // if this is a fetch request
  if ($msg == null) {

    // cache value, unset from cookie
    if (isset($store[$key])) {
      $cache[$key] = $store[$key];
      unset($store[$key]);
      cookie($token, json_encode($store));
    }

    // value can now be taken from the cache
    return (isset($cache[$key]) ? $cache[$key] : null);
  }

  // cache it and put it in the cookie
  $store[$key] = $cache[$key] = $msg;

  // rewrite cookie unless now-type
  if (!$now)
    cookie($token, json_encode($store));

  // return the new message
  return ($cache[$key] = $msg);
}

/**
 * Convenience wrapper for urlencode()
 *
 * @param string $str string to encode.
 *
 * @return string url encoded string
 */
function url($str) {
  return urlencode($str);
}

/**
 * Convenience wrapper for htmlentities().
 *
 * @param string $str string to encode
 * @param string $enc encoding to use.
 * @param string $flags htmlentities() flags
 *
 * @return string encoded string
 */
function html($str, $flags = -1, $enc = 'UTF-8', $denc = true) {
  $flags = ($flags < 0 ? ENT_QUOTES : $flags);
  return htmlentities($str, $flags, $enc, $denc);
}

/**
 * Helper for getting values from $_GET, $_POST and route
 * symbols.
 *
 * @param string $name optional. parameter to get the value for
 * @param mixed $default optional. default value for param
 *
 * @return mixed param value.
 */
function params($name = null, $default = null) {

  static $source = null;

  // initialize source if this is the first call
  if (!$source) {
    $source = array_merge($_GET, $_POST);
    if (get_magic_quotes_gpc())
      array_walk_recursive(
        $source,
        function (&$v) { $v = stripslashes($v); }
      );
  }

  // this is a value fetch call
  if (is_string($name))
    return (isset($source[$name]) ? $source[$name] : $default);

  // used by on() for merging in route symbols.
  $source = array_merge($source, $name);
}

/**
 * Wraps around $_SESSION
 *
 * @param string $name name of session variable to set
 * @param mixed $value value for the variable. Set this to null to
 *   unset the variable from the session.
 *
 * @return mixed value for the session variable
 */
function session($name, $value = null) {

  static $session_active = false;

  // stackoverflow.com: 3788369
  if ($session_active === false) {

    if (($current = ini_get('session.use_trans_sid')) === false) {
      trigger_error(
        'Call to session() requires that sessions be enabled in PHP',
        E_USER_ERROR
      );
    }

    $test = "mix{$current}{$current}";

    $prev = @ini_set('session.use_trans_sid', $test);
    $peek = @ini_set('session.use_trans_sid', $current);

    if ($peek !== $current && $peek !== false)
      session_start();

    $session_active = true;
  }

  if (func_num_args() === 1)
    return (isset($_SESSION[$name]) ? $_SESSION[$name] : null);

  $_SESSION[$name] = $value;
}

/**
 * Wraps around $_COOKIE and setcookie().
 *
 * @param string $name name of the cookie to get or set
 * @param string $value optional. value to set for the cookie
 * @param integer $expire default 1 year. expiration in seconds.
 * @param string $path default '/'. path for the cookie.
 *
 * @return string value if only the name param is passed.
 */
function cookie($name, $value = null, $expire = 31536000, $path = '/') {

  static $quoted = -1;

  if ($quoted < 0)
    $quoted = get_magic_quotes_gpc();

  if (func_num_args() === 1) {
    return (
      isset($_COOKIE[$name]) ? (
        $quoted ?
        stripslashes($_COOKIE[$name]) :
        $_COOKIE[$name]
      ) : null
    );
  }

  setcookie($name, $value, time() + $expire, $path);
}

/**
 * Convenience wrapper for accessing http request headers.
 *
 * @param string $key name of http request header to fetch
 *
 * @return string value for the header, or null if header isn't there.
 */
function request_headers($key = null) {

  static $headers = null;

  // if first call, pull headers
  if (!$headers) {
    // if we're not on apache
    $headers = array();
    foreach ($_SERVER as $k => $v)
      if (substr($k, 0, 5) == 'HTTP_')
        $headers[strtolower(str_replace('_', '-', substr($k, 5)))] = $v;
  }

  // header fetch
  if ($key !== null) {
    $key = strtolower($key);
    return isset($headers[$key]) ? $headers[$key] : null;
  }

  return $headers;
}

/**
 * Convenience function for reading in the request body. JSON
 * and form-urlencoded content are automatically parsed and returned
 * as arrays.
 *
 * @param boolean $load if false, you get a temp file path with the data
 *
 * @return mixed raw string or decoded JSON object
 */
function request_body($load = true) {

  static $content = null;

  // called before, just return the value
  if ($content)
    return $content;

  // get correct content-type of body (hopefully)
  $content_type = isset($_SERVER['HTTP_CONTENT_TYPE']) ?
    $_SERVER['HTTP_CONTENT_TYPE'] :
    $_SERVER['CONTENT_TYPE'];

  // try to load everything
  if ($load) {

    $content = file_get_contents('php://input');
    $content_type = preg_split('/ ?; ?/', $content_type);

    // if json, cache the decoded value
    if ($content_type[0] == 'application/json')
      $content = json_decode($content, true);
    else if ($content_type[0] == 'application/x-www-form-urlencoded')
      parse_str($content, $content);

    return $content;
  }

  // create a temp file with the data
  $path = tempnam(sys_get_temp_dir(), 'disp-');
  $temp = fopen($path, 'w');
  $data = fopen('php://input', 'r');

  // 8k per read
  while ($buff = fread($data, 8192))
    fwrite($temp, $buff);

  fclose($temp);
  fclose($data);

  return $path;
}

/**
 * Creates a file download response for the specified path using the passed
 * filename. If $sec_expires is specified, this duration will be used
 * to specify the download's cache expiration header.
 *
 * @param string $path full path to the file to stream
 * @param string $filename filename to use in the content-disposition header
 * @param int $sec_expires optional, defaults to 0. in seconds.
 *
 * @return void
 */
function send($path, $filename, $sec_expires = 0) {

  $mime = 'application/octet-stream';
  $etag = md5($path);
  $lmod = filemtime($path);
  $size = filesize($path);

  // cache headers
  header('Pragma: public');
  header('Last-Modified: '.gmdate('D, d M Y H:i:s', $lmod).' GMT');
  header('ETag: '.$etag);

  // if we want this to persist
  if ($sec_expires > 0) {
    header('Cache-Control: maxage='.$sec_expires);
    header(
      'Expires: '.gmdate('D, d M Y H:i:s',
      time() + $sec_expires).' GMT'
    );
  }

  // file info
  header('Content-Disposition: attachment; filename='.urlencode($filename));
  header('Content-Type: '.$mime);
  header('Content-Length: '.$size);

  // no time limit, clear buffers
  set_time_limit(0);
  ob_clean();

  // dump the file
  $fp = fopen($path, 'rb');
  while (!feof($fp)) {
    echo fread($fp, 1024*8);
    ob_flush();
    flush();
  }
  fclose($fp);
}

/**
 * File upload wrapper. Returns a hash containing file
 * upload info. Skips invalid uploads based on
 * is_uploaded_file() check.
 *
 * @param string $name input file field name to check.
 *
 * @param array info of file if found.
 */
function files($name) {

  if (!isset($_FILES[$name]))
    return null;

  $result = null;

  // if file field is an array
  if (is_array($_FILES[$name]['name'])) {

    $result = array();

    // consolidate file info
    foreach ($_FILES[$name] as $k1 => $v1)
      foreach ($v1 as $k2 => $v2)
        $result[$k2][$k1] = $v2;

    // remove invalid uploads
    foreach ($result as $i => $f)
      if (!is_uploaded_file($f['tmp_name']))
        unset($result[$i]);

    // if no entries, null, else, return it
    $result = (!count($result) ? null : array_values($result));

  } else {
    // only if file path is valid
    if (is_uploaded_file($_FILES[$name]['tmp_name']))
      $result = $_FILES[$name];
  }

  // null if no file or invalid, hash if valid
  return $result;
}

/**
 * A utility for passing values between scopes. If $value
 * is passed, $name will be set to $value. If $value is not
 * passed, the value currently mapped against $name will be
 * returned instead (or null if nothing mapped).
<<<<<<< HEAD
 * 
 * If $name is null all the store will be cleared.  
=======
>>>>>>> 29d20e27
 *
 * If $value is null all the store will be cleared.
 * 
 * @param string $name name of variable to store.
 * @param mixed $value optional, value to store against $name
 *
 * @return mixed value mapped to $name
 */
function scope($name = null, $value = null) {

  static $stash = array();

  if (is_string($name) && $value === null)
    return isset($stash[$name]) ? $stash[$name] : null;
<<<<<<< HEAD

  //if no $name clear $stash
  if(is_null($name)) {
    $stash = array();
    return;
  }
  
=======
  
  //if no $name clear $stash
  if(is_null($name)) {
    $stash = array ();
    return;
  }
>>>>>>> 29d20e27
  //set new $value
  if(is_string($name))
    return ($stash[$name] = $value);
}

/**
 * Returns the client's IP address.
 *
 * @return string client's ip address.
 */
function ip() {
  if (isset($_SERVER['HTTP_CLIENT_IP']))
    return $_SERVER['HTTP_CLIENT_IP'];
  else if (isset($_SERVER['HTTP_X_FORWARDED_FOR']))
    return $_SERVER['HTTP_X_FORWARDED_FOR'];
  return $_SERVER['REMOTE_ADDR'];
}

/**
 * Performs an HTTP redirect.
 *
 * @param int|string http code for redirect, or path to redirect to
 * @param string|bool path to redirect to, or condition for the redirect
 * @param bool condition for the redirect, true means it happens
 *
 * @return void
 */
function redirect($path, $code = 302, $condition = true) {
  if (!$condition)
    return;
  @header("Location: {$path}", true, $code);
  exit;
}

/**
 * Convenience function for storing/fetching content to be
 * plugged into the layout within render().
 *
 * @param string $value optional, value to use as content.
 *
 * @return string content
 */
function content($value = null) {
  return scope('$content$', $value);
}

/**
 * Returns the contents of the template $view, using
 * $locals (optional).
 *
 * @param string $view path to partial
 * @param array $locals optional, hash to load as scope variables
 *
 * @return string content of the partial.
 */
function template($view, $locals = null) {

  if (($view_root = config('dispatch.views')) == null)
    trigger_error("config('dispatch.views') is not set.", E_USER_ERROR);

  extract((array) $locals, EXTR_SKIP);

  $view = $view_root.DIRECTORY_SEPARATOR.$view.'.html.php';
  $html = '';

  if (file_exists($view)) {
    ob_start();
    require $view;
    $html = ob_get_clean();
  } else {
    trigger_error("Template [{$view}] not found.", E_USER_ERROR);
  }

  return $html;
}

/**
 * Returns the contents of the partial $view, using $locals (optional).
 * Partials differ from templates in that their filenames start with _.
 *
 * @param string $view path to partial
 * @param array $locals optional, hash to load as scope variables
 *
 * @return string content of the partial.
 */
function partial($view, $locals = null) {
  $path = basename($view);
  $view = preg_replace('/'.$path.'$/', "_{$path}", $view);
  return template($view, $locals);
}

/**
 * Renders the contents of $view using $locals (optional), into
 * $layout (optional). If $layout === false, no layout will be used.
 *
 * @param string $view path to the view file to render
 * @param array $locals optional, hash to load into $view's scope
 * @param string|bool path to the layout file to use, false means no layout
 *
 * @return string contents of the view + layout
 */
function render($view, $locals = array(), $layout = null) {

  // load the template and plug it into content()
  $content = template($view, $locals);
  content(trim($content));

  // if we're to use a layout
  if ($layout !== false) {

    // layout = null means use the default
    if ($layout == null) {
      $layout = config('dispatch.layout');
      $layout = ($layout == null) ? 'layout' : $layout;
    }

    // load the layout template, with content() already populated
    return (print template($layout, $locals));
  }

  // no layout was to be used (layout = false)
  echo $content;
}

/**
 * Convenience wrapper for creating route handlers
 * that show nothing but a view.
 *
 * @param string $file name of the view to render
 * @param array|callable $locals locals array or callable that return locals
 * @param string|boolean $layout layout file to use
 *
 * @return callable handler function
 */
function inline($file, $locals = array(), $layout = 'layout') {
  $locals = is_callable($locals) ? $locals() : $locals;
  return function () use ($file, $locals, $layout) {
    render($file, $locals, $layout);
  };
}

/**
 * Spit headers that force cache volatility.
 *
 * @param string $content_type optional, defaults to text/html.
 *
 * @return void
 */
function nocache() {
  header('Expires: Tue, 13 Mar 1979 18:00:00 GMT');
  header('Last-Modified: '.gmdate('D, d M Y H:i:s').' GMT');
  header('Cache-Control: no-store, no-cache, must-revalidate');
  header('Cache-Control: post-check=0, pre-check=0', false);
  header('Pragma: no-cache');
}

/**
 * Dump a JSON response along with the appropriate headers.
 *
 * @param mixed $obj object to serialize into JSON
 * @param string $func for JSONP output, this is the callback name
 *
 * @return void
 */
function json($obj, $func = null) {
  nocache();
  if (!$func) {
    header('Content-type: application/json');
    echo json_encode($obj);
  } else {
    header('Content-type: application/javascript');
    echo ";{$func}(".json_encode($obj).");";
  }
}

/**
 * Creates callbacks (filters) against certain
 * symbols within a route. Whenever $sym is encountered
 * in a route, the filter is invoked.
 *
 * @param string $sym symbol to create a filter for
 * @param callable|mixed filter or value to pass to the filter
 *
 * @return void
 */
function filter($symbol, $callback = null) {

  static $symfilters = array();

  // this is a mapping call
  if (is_callable($callback)) {
    $symfilters[$symbol][] = $callback;
    return;
  }

  // run symbol filters
  foreach ($symbol as $sym => $val) {
    if (isset($symfilters[$sym])) {
      foreach ($symfilters[$sym] as $callback) {
        call_user_func($callback, $val);
      }
    }
  }
}

/**
 * Filters parameters for certain symbols that are passed to the request
 * callback. Only one callback can be bound to a symbol. The original request
 * parameter can be accessed using the param() function.
 *
 * @param string $symbol symbol to bind a callback to
 * @param callable|mixed callback to bind to that symbol
 *
 * @return mixed transformed value based on the param
 */
function bind($symbol, $callback = null) {

  // callback store and symbol cache
  static $bindings = array();
  static $symcache = array();

  // Bind a callback to the symbol
  if (is_callable($callback)) {
    $bindings[$symbol] = $callback;
    return;
  }

  // If the symbol is given but is not an array - see if we have filtered it
  if (!is_array($symbol))
    return isset($symcache[$symbol]) ? $symcache[$symbol] : null;

  // If callbacks are bound to symbols, apply them
  $values = array();
  foreach ($symbol as $sym => $val) {
    if (isset($bindings[$sym]))
      $symcache[$sym] = $val = call_user_func($bindings[$sym], $val);
    $values[$sym] = $val;
  }

  return $values;
}

/**
 * Function for mapping callbacks to be invoked before each request.
 * If called with two args, with first being regex, callback is only
 * invoked if the regex matches the request URI.
 *
 * @param callable|string $callback_or_regex callable or regex
 * @param callable $callback required if arg 1 is regex
 *
 * @return void
 */
function before() {

  static $regexp_callbacks = array();
  static $before_callbacks = array();

  $args = func_get_args();
  $func = array_pop($args);
  $rexp = array_pop($args);

  // mapping call
  if (is_callable($func)) {
    if ($rexp)
      $regexp_callbacks[$rexp] = $func;
    else
      $before_callbacks[] = $func;
    return;
  }

  // remap args for clarity
  $verb = $rexp;
  $path = substr($func, 1);

  // let's run regexp callbacks first
  foreach ($regexp_callbacks as $rexp => $func)
    if (preg_match($rexp, $path))
      $func($verb, $path);

  // call generic callbacks
  foreach ($before_callbacks as $func)
    $func($verb, $path);
}

/**
 * Function for mapping callbacks to be invoked after each request.
 * If called with two args, with first being regex, callback is only
 * invoked if the regex matches the request URI.
 *
 * @param callable|string $callback_or_regex callable or regex
 * @param callable $callback required if arg 1 is regex
 *
 * @return void
 */
function after($method_or_cb = null, $path = null) {

  static $regexp_callbacks = array();
  static $after_callbacks = array();

  $args = func_get_args();
  $func = array_pop($args);
  $rexp = array_pop($args);

  // mapping call
  if (is_callable($func)) {
    if ($rexp)
      $regexp_callbacks[$rexp] = $func;
    else
      $after_callbacks[] = $func;
    return;
  }

  // remap args for clarity
  $verb = $rexp;
  $path = $func;

  // let's run regexp callbacks first
  foreach ($regexp_callbacks as $rexp => $func)
    if (preg_match($rexp, $path))
      $func($verb, $path);

  // call generic callbacks
  foreach ($after_callbacks as $func)
    $func($verb, $path);
}

/**
 * Maps a callback or invokes a callback for requests
 * on $pattern. If $callback is not set, $pattern
 * is matched against all routes for $method, and the
 * the mapped callback for the match is invoked. If $callback
 * is set, that callback is mapped against $pattern for $method
 * requests.
 *
 * @param string $method HTTP request method or method + path
 * @param string $pattern path or callback
 * @param callable $callback optional, handler to map
 *
 * @return void
 */
function on($method, $path, $callback = null) {

  // state (routes and cache util)
  static $routes = array();

  $regexp = null;
  $path = trim($path, '/');

  // a callback was passed, so we create a route definition
  if (is_callable($callback)) {

    $regexp = preg_replace('@:(\w+)@', '(?<\1>[^/]+)', $path);
    $method = array_map('strtoupper', (array) $method);

    foreach ($method as $m)
      $routes[$m]['@^'.$regexp.'$@'] = $callback;

    return;
  }

  // setup method and rexp for dispatch
  $method = strtoupper($method);

  // cache miss, do a lookup
  $finder = function ($routes, $path) {
    $found = false;
    foreach ($routes as $regexp => $callback) {
      if (preg_match($regexp, $path, $values))
        return array($regexp, $callback, $values);
    }
    return array(null, null, null);
  };

  // lookup a matching route
  if (isset($routes[$method]))
    list($regexp, $callback, $values) = $finder($routes[$method], $path);

  // if no match, try the any-method handlers
  if (!$regexp && isset($routes['*']))
    list($regexp, $callback, $values) = $finder($routes['*'], $path);

  // we got a match
  if ($regexp) {

    // construct the params for the callback
    $tokens = array_filter(array_keys($values), 'is_string');
    $values = array_map('urldecode', array_intersect_key(
      $values,
      array_flip($tokens)
    ));

    // setup + dispatch
    ob_start();
    params($values);
    filter($values);
    before($method, "@{$path}");
    call_user_func_array($callback, array_values(bind($values)));
    after($method, $path);
    $buff = ob_get_clean();

    if ($method !== 'HEAD')
      echo $buff;

  } else {
    // nothing, so just 404
    error(404, 'Page not found');
  }
}

/**
 * Entry point for the library.
 *
 * @param string $method optional, for testing in the cli
 * @param string $path optional, for testing in the cli
 *
 * @return void
 */
function dispatch() {

  // see if we were invoked with params
  $method = strtoupper($_SERVER['REQUEST_METHOD']);
  if ($method == 'POST') {
    if (isset($_SERVER['HTTP_X_HTTP_METHOD_OVERRIDE']))
      $method = $_SERVER['HTTP_X_HTTP_METHOD_OVERRIDE'];
    else
      $method = params('_method') ? params('_method') : $method;
  }

  // get the request_uri basename
  $path = parse_url($_SERVER['REQUEST_URI'], PHP_URL_PATH);

  // remove dir path if we live in a subdir
  if ($base = config('dispatch.url')) {
    $base = rtrim(parse_url($base, PHP_URL_PATH), '/');
    $path = preg_replace('@^'.preg_quote($base).'@', '', $path);
  }

  // remove router file from URI
  if ($stub = config('dispatch.router')) {
    $stub = config('dispatch.router');
    $path = preg_replace('@^/?'.preg_quote(trim($stub, '/')).'@i', '', $path);
  }

  // dispatch it
  on($method, $path);
}
?><|MERGE_RESOLUTION|>--- conflicted
+++ resolved
@@ -460,13 +460,8 @@
  * is passed, $name will be set to $value. If $value is not
  * passed, the value currently mapped against $name will be
  * returned instead (or null if nothing mapped).
-<<<<<<< HEAD
  * 
- * If $name is null all the store will be cleared.  
-=======
->>>>>>> 29d20e27
- *
- * If $value is null all the store will be cleared.
+ * If $name is null all the store will be cleared.
  * 
  * @param string $name name of variable to store.
  * @param mixed $value optional, value to store against $name
@@ -479,22 +474,12 @@
 
   if (is_string($name) && $value === null)
     return isset($stash[$name]) ? $stash[$name] : null;
-<<<<<<< HEAD
 
   //if no $name clear $stash
   if(is_null($name)) {
     $stash = array();
     return;
   }
-  
-=======
-  
-  //if no $name clear $stash
-  if(is_null($name)) {
-    $stash = array ();
-    return;
-  }
->>>>>>> 29d20e27
   //set new $value
   if(is_string($name))
     return ($stash[$name] = $value);
